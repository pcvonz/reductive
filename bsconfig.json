--- conflicted
+++ resolved
@@ -9,11 +9,7 @@
     "src",
     {
       "dir": "examples",
-<<<<<<< HEAD
-      "subdirs": ["basic", "react", "immutable", "render"],
-=======
-      "subdirs": ["basic", "react", "immutable", "todomvc"],
->>>>>>> 8e3f553e
+      "subdirs": ["basic", "react", "immutable", "render", "todomvc"],
       "type" : "dev"
     }
   ]
