--- conflicted
+++ resolved
@@ -33,20 +33,20 @@
     (
       ~name: string=?,
       Store.t('action, 'state),
-<<<<<<< HEAD
       Lens.t('state, 'lensed),
-      ~component: (~state: 'lensed, ~dispatch: 'action => unit, array(ReasonReact.reactElement)) =>
-=======
       ~component: (
-                    ~state: 'state,
+                    ~state: 'lensed,
                     ~dispatch: 'action => unit,
                     array(ReasonReact.reactElement)
                   ) =>
->>>>>>> 8e3f553e
                   ReasonReact.component('a, 'b, 'c),
       array(ReasonReact.reactElement)
     ) =>
-    ReasonReact.component(state('lensed), ReasonReact.noRetainedProps, action);
+    ReasonReact.component(
+      state('lensed),
+      ReasonReact.noRetainedProps,
+      action,
+    );
 };
 
 /*** These are all visible apis of Redux that aren't needed in Reason.
