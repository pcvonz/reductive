module Store = {
  type t('action, 'state) = {
    mutable state: 'state,
    mutable reducer: ('state, 'action) => 'state,
    mutable listeners: list(unit => unit),
    customDispatcher:
      option((t('action, 'state), 'action => unit, 'action) => unit),
  };
  let create = (~reducer, ~preloadedState, ~enhancer=?, ()) =>
    switch (preloadedState, enhancer, reducer) {
    | (preloadedState, None, reducer) => {
        state: preloadedState,
        listeners: [],
        reducer,
        customDispatcher: None,
      }
    | (preloadedState, Some(enhancer), reducer) => {
        state: preloadedState,
        listeners: [],
        reducer,
        customDispatcher: Some(enhancer),
      }
    };
  let unsubscribe = (store, listener, ()) =>
    store.listeners = List.filter(l => listener !== l, store.listeners);
  let subscribe = (store, listener) => {
    store.listeners = [listener, ...store.listeners];
    unsubscribe(store, listener);
  };
  let nativeDispatch = (store, action) => {
    store.state = store.reducer(store.state, action);
    List.iter(listener => listener(), store.listeners);
  };
  let dispatch = (store, action) =>
    switch (store.customDispatcher) {
    | Some(customDispatcher) =>
      customDispatcher(store, nativeDispatch(store), action)
    | None => nativeDispatch(store, action)
    };
  let getState = store => store.state;
  let replaceReducer = (store, reducer) => store.reducer = reducer;
};

module Lens = {
  type t('a, 'b) = 'a => 'b;
  let make = getter => getter;
  let view = (l, a) => l(a);
};

module Provider = {
  type state('reductiveState) = {
    reductiveState: option('reductiveState),
    unsubscribe: option(unit => unit),
  };
  type action =
<<<<<<< HEAD
  | UpdateState
  | AddListener(action => unit);
  let createMake = (~name="Provider", store: Store.t('action, 'state), lens: Lens.t('state, 'lensed)) => {
=======
    | UpdateState
    | AddListener(action => unit);
  let createMake = (~name="Provider", store: Store.t('action, 'state)) => {
>>>>>>> 8e3f553e
    let innerComponent = ReasonReact.reducerComponent(name);
    let make =
        (
          ~component:
             (
               ~state: 'lensed,
               ~dispatch: 'action => unit,
               array(ReasonReact.reactElement)
             ) =>
             ReasonReact.component('a, 'b, 'c),
          _children: array(ReasonReact.reactElement),
        )
        : ReasonReact.component(
            state('lensed),
            ReasonReact.noRetainedProps,
            action,
          ) => {
      ...innerComponent,
      initialState: () => {
<<<<<<< HEAD
        reductiveState: Some(Lens.view(lens, Store.getState(store))),
        unsubscribe: None
      },
      reducer: (action, state) =>
          switch (action) {
          | AddListener(send) =>
            ReasonReact.Update({
              unsubscribe: Some(Store.subscribe(store, (_) => send(UpdateState))),
              reductiveState: Some(Lens.view(lens, Store.getState(store)))
           })
          | UpdateState =>
            ReasonReact.Update({
              ...state,
              reductiveState: Some(Lens.view(lens, Store.getState(store)))
           })
=======
        reductiveState: Some(Store.getState(store)),
        unsubscribe: None,
      },
      reducer: (action, state) =>
        switch (action) {
        | AddListener(send) =>
          ReasonReact.Update({
            unsubscribe:
              Some(Store.subscribe(store, _ => send(UpdateState))),
            reductiveState: Some(Store.getState(store)),
          })
        | UpdateState =>
          ReasonReact.Update({
            ...state,
            reductiveState: Some(Store.getState(store)),
          })
>>>>>>> 8e3f553e
        },
      didMount: ({send}) => send(AddListener(send)),
      willUnmount: ({state}) =>
        switch (state.unsubscribe) {
        | Some(unsubscribe) => unsubscribe()
        | None => ()
        },
      shouldUpdate: ({oldSelf, newSelf}) => {
        oldSelf.state != newSelf.state
      },
      render: ({state}) =>
        switch (state.reductiveState) {
        | None => ReasonReact.null
        | Some(state) =>
          ReasonReact.element(
            component(~state, ~dispatch=Store.dispatch(store), [||]),
          )
        },
    };
    make;
  };
};

/*** These are all visible apis of Redux that aren't needed in Reason.
 * When used, build tools will provide explanation of alternatives.
 * (see .rei for those)
 */
let compose = _ => ();

let combineReducers = _ => ();

let applyMiddleware = _ => ();

let bindActionCreators = (actions, dispatch) =>
  List.map((action, ()) => dispatch(action), actions);<|MERGE_RESOLUTION|>--- conflicted
+++ resolved
@@ -53,15 +53,14 @@
     unsubscribe: option(unit => unit),
   };
   type action =
-<<<<<<< HEAD
-  | UpdateState
-  | AddListener(action => unit);
-  let createMake = (~name="Provider", store: Store.t('action, 'state), lens: Lens.t('state, 'lensed)) => {
-=======
     | UpdateState
     | AddListener(action => unit);
-  let createMake = (~name="Provider", store: Store.t('action, 'state)) => {
->>>>>>> 8e3f553e
+  let createMake =
+      (
+        ~name="Provider",
+        store: Store.t('action, 'state),
+        lens: Lens.t('state, 'lensed),
+      ) => {
     let innerComponent = ReasonReact.reducerComponent(name);
     let make =
         (
@@ -81,24 +80,7 @@
           ) => {
       ...innerComponent,
       initialState: () => {
-<<<<<<< HEAD
         reductiveState: Some(Lens.view(lens, Store.getState(store))),
-        unsubscribe: None
-      },
-      reducer: (action, state) =>
-          switch (action) {
-          | AddListener(send) =>
-            ReasonReact.Update({
-              unsubscribe: Some(Store.subscribe(store, (_) => send(UpdateState))),
-              reductiveState: Some(Lens.view(lens, Store.getState(store)))
-           })
-          | UpdateState =>
-            ReasonReact.Update({
-              ...state,
-              reductiveState: Some(Lens.view(lens, Store.getState(store)))
-           })
-=======
-        reductiveState: Some(Store.getState(store)),
         unsubscribe: None,
       },
       reducer: (action, state) =>
@@ -107,14 +89,13 @@
           ReasonReact.Update({
             unsubscribe:
               Some(Store.subscribe(store, _ => send(UpdateState))),
-            reductiveState: Some(Store.getState(store)),
+            reductiveState: Some(Lens.view(lens, Store.getState(store))),
           })
         | UpdateState =>
           ReasonReact.Update({
             ...state,
-            reductiveState: Some(Store.getState(store)),
+            reductiveState: Some(Lens.view(lens, Store.getState(store))),
           })
->>>>>>> 8e3f553e
         },
       didMount: ({send}) => send(AddListener(send)),
       willUnmount: ({state}) =>
@@ -122,9 +103,7 @@
         | Some(unsubscribe) => unsubscribe()
         | None => ()
         },
-      shouldUpdate: ({oldSelf, newSelf}) => {
-        oldSelf.state != newSelf.state
-      },
+      shouldUpdate: ({oldSelf, newSelf}) => oldSelf.state != newSelf.state,
       render: ({state}) =>
         switch (state.reductiveState) {
         | None => ReasonReact.null
